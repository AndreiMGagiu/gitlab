--- conflicted
+++ resolved
@@ -206,7 +206,6 @@
       get("/projects/#{url_encode project}/issues/#{id}/time_stats")
     end
 
-<<<<<<< HEAD
     # Get participants on issue
     #
     # @example
@@ -216,7 +215,8 @@
     # @param  [Integer] id The ID of an issue.
     def participants_on_issue(project, id)
       get("/projects/#{url_encode project}/issues/#{id}/participants")
-=======
+    end
+
     # List merge requests that will close issue on merge
     #
     # @example
@@ -226,7 +226,6 @@
     # @param  [Integer] id The ID of an issue.
     def merge_requests_closing_issue_on_merge(project, id)
       get("/projects/#{url_encode project}/issues/#{id}/closed_by")
->>>>>>> 5f80bd73
     end
   end
 end