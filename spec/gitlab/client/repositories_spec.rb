--- conflicted
+++ resolved
@@ -89,92 +89,6 @@
     end
   end
 
-<<<<<<< HEAD
-=======
-  describe ".commits" do
-    before do
-      stub_get("/projects/3/repository/commits", "project_commits").
-        with(:query => {:ref_name => "api"})
-      @commits = Gitlab.commits(3, :ref_name => "api")
-    end
-
-    it "should get the correct resource" do
-      expect(a_get("/projects/3/repository/commits").
-        with(:query => {:ref_name => "api"})).to have_been_made
-    end
-
-    it "should return an array of repository commits" do
-      expect(@commits).to be_an Gitlab::ArrayResponse
-      expect(@commits.first.id).to eq("f7dd067490fe57505f7226c3b54d3127d2f7fd46")
-    end
-  end
-
-  describe ".commit" do
-    before do
-      stub_get("/projects/3/repository/commits/6104942438c14ec7bd21c6cd5bd995272b3faff6", "project_commit")
-      @commit = Gitlab.commit(3, '6104942438c14ec7bd21c6cd5bd995272b3faff6')
-    end
-
-    it "should get the correct resource" do
-      expect(a_get("/projects/3/repository/commits/6104942438c14ec7bd21c6cd5bd995272b3faff6"))
-        .to have_been_made
-    end
-
-    it "should return a repository commit" do
-      expect(@commit.id).to eq("6104942438c14ec7bd21c6cd5bd995272b3faff6")
-    end
-  end
-
-  describe ".commit_diff" do
-    before do
-      stub_get("/projects/3/repository/commits/6104942438c14ec7bd21c6cd5bd995272b3faff6/diff", "project_commit_diff")
-      @diff = Gitlab.commit_diff(3, '6104942438c14ec7bd21c6cd5bd995272b3faff6')
-    end
-
-    it "should get the correct resource" do
-      expect(a_get("/projects/3/repository/commits/6104942438c14ec7bd21c6cd5bd995272b3faff6/diff"))
-        .to have_been_made
-    end
-
-    it "should return a diff of a commit" do
-      expect(@diff.new_path).to eq("doc/update/5.4-to-6.0.md")
-    end
-  end
-
-  describe ".commit_comments" do
-    before do
-      stub_get("/projects/3/repository/commits/6104942438c14ec7bd21c6cd5bd995272b3faff6/comments", "project_commit_comments")
-      @commit_comments = Gitlab.commit_comments(3, '6104942438c14ec7bd21c6cd5bd995272b3faff6')
-    end
-
-    it "should get the correct resource" do
-      expect(a_get("/projects/3/repository/commits/6104942438c14ec7bd21c6cd5bd995272b3faff6/comments"))
-        .to have_been_made
-    end
-
-    it "should return commit's comments" do
-      expect(@commit_comments).to be_an Gitlab::ArrayResponse
-      expect(@commit_comments.length).to eq(2)
-      expect(@commit_comments[0].note).to eq("this is the 1st comment on commit 6104942438c14ec7bd21c6cd5bd995272b3faff6")
-      expect(@commit_comments[0].author.id).to eq(11)
-      expect(@commit_comments[1].note).to eq("another discussion point on commit 6104942438c14ec7bd21c6cd5bd995272b3faff6")
-      expect(@commit_comments[1].author.id).to eq(12)
-    end
-  end
-
-  describe ".create_commit_comment" do
-    before do
-      stub_post("/projects/3/repository/commits/6104942438c14ec7bd21c6cd5bd995272b3faff6/comments", "project_commit_comment")
-      @merge_request = Gitlab.create_commit_comment(3, '6104942438c14ec7bd21c6cd5bd995272b3faff6', 'Nice code!')
-    end
-
-    it "should return information about the newly created comment" do
-      expect(@merge_request.note).to eq('Nice code!')
-      expect(@merge_request.author.id).to eq(1)
-    end
-  end
-
->>>>>>> cab5a9b2
   describe ".compare" do
     before do
       stub_get("/projects/3/repository/compare", "compare_merge_request_diff").
