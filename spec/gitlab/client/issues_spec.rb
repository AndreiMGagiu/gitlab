--- conflicted
+++ resolved
@@ -285,7 +285,6 @@
     end
   end
 
-<<<<<<< HEAD
   describe '.participants_on_issue' do
     before do
       stub_get('/projects/3/issues/33/participants', 'participants_on_issue')
@@ -299,7 +298,9 @@
     it 'returns information about the participants on issue' do
       expect(@participants.first.name).to eq('John Doe1')
       expect(@participants.size).to eq(2)
-=======
+    end
+  end
+
   describe '.merge_requests_closing_issue_on_merge' do
     before do
       stub_get('/projects/3/issues/33/closed_by', 'merge_requests_closing_issue_on_merge')
@@ -313,7 +314,6 @@
     it 'returns list of merge requests closing issue on merge' do
       expect(@merge_requests.first.title).to eq('New feature')
       expect(@merge_requests.size).to eq(2)
->>>>>>> 5f80bd73
     end
   end
 end